--- conflicted
+++ resolved
@@ -433,11 +433,6 @@
 	j.lock.RUnlock()
 	newStat, newMeta, err := jobRunner.Run(cache)
 	if err != nil {
-<<<<<<< HEAD
-		log.Errorf("Error running job: %s", newStat.JobId)
-		log.Errorf("%s", err)
-=======
->>>>>>> ceb568d5
 		j.lock.RLock()
 		j.RunOnFailureJob(cache)
 		j.lock.RUnlock()
